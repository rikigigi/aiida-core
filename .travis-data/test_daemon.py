# -*- coding: utf-8 -*-
###########################################################################
# Copyright (c), The AiiDA team. All rights reserved.                     #
# This file is part of the AiiDA code.                                    #
#                                                                         #
# The code is hosted on GitHub at https://github.com/aiidateam/aiida_core #
# For further information on the license, see the LICENSE.txt file        #
# For further information please visit http://www.aiida.net               #
###########################################################################
import os
import subprocess
import sys
import time
from aiida.common.exceptions import NotExistent
from aiida.daemon.client import DaemonClient
from aiida.orm import DataFactory
from aiida.orm.data.int import Int
from aiida.orm.data.str import Str
from aiida.orm.data.list import List
from aiida.work.launch import run_get_node, submit
from workchains import (
    NestedWorkChain, DynamicNonDbInput, DynamicDbInput, DynamicMixedInput, ListEcho, InlineCalcRunnerWorkChain,
    WorkFunctionRunnerWorkChain, NestedInputNamespace
)

ParameterData = DataFactory('parameter')

codename = 'doubler@torquessh'
<<<<<<< HEAD
timeout_secs = 4 * 60 # 4 minutes
number_calculations = 15 # Number of calculations to submit
number_workchains = 8 # Number of workchains to submit
=======
timeout_secs = 4 * 60  # 4 minutes
number_calculations = 30  # Number of calculations to submit
number_workchains = 30  # Number of workchains to submit

>>>>>>> 00340088

def print_daemon_log():
    daemon_client = DaemonClient()
    daemon_log = daemon_client.daemon_log_file

    print "Output of 'cat {}':".format(daemon_log)
    try:
        print subprocess.check_output(
            ['cat', '{}'.format(daemon_log)], stderr=subprocess.STDOUT,
        )
    except subprocess.CalledProcessError as e:
        print "Note: the command failed, message: {}".format(e.message)


def jobs_have_finished(pks):
    finished_list = [load_node(pk).is_terminated for pk in pks]
    node_list = [load_node(pk) for pk in pks]
    num_finished = len([_ for _ in finished_list if _])

    for node in node_list:
        if not node.is_terminated:
            print 'not terminated: {} [{}]'.format(node.pk, node.process_state)
    print "{}/{} finished".format(num_finished, len(finished_list))
    return not (False in finished_list)


def print_logshow(pk):
    print "Output of 'verdi calculation logshow {}':".format(pk)
    try:
        print subprocess.check_output(
            ["verdi", "calculation", "logshow", "{}".format(pk)],
            stderr=subprocess.STDOUT,
        )
    except subprocess.CalledProcessError as e2:
        print "Note: the command failed, message: {}".format(e2.message)


def validate_calculations(expected_results):
    valid = True
    actual_dict = {}
    for pk, expected_dict in expected_results.iteritems():
        calc = load_node(pk)
        if not calc.is_finished_ok:
            print 'Calculation<{}> status was not FINISHED'.format(pk)
            print_logshow(pk)
            return False

        try:
            actual_dict = calc.out.output_parameters.get_dict()
        except (KeyError, AttributeError) as exception:
            print 'Could not retrieve output_parameters node for Calculation<{}>'.format(pk)
            print_logshow(pk)
            return False

        try:
            actual_dict['retrieved_temporary_files'] = dict(actual_dict['retrieved_temporary_files'])
        except KeyError:
            # If the retrieval fails we simply pass as the following check of the actual value will fail anyway
            pass

        if actual_dict != expected_dict:
            print "* UNEXPECTED VALUE {} for calc pk={}: I expected {}".format(
                actual_dict, pk, expected_dict)
            valid = False

    return valid


def validate_workchains(expected_results):
    valid = True
    for pk, expected_value in expected_results.iteritems():
        try:
            calc = load_node(pk)
            actual_value = calc.out.output
        except (NotExistent, AttributeError) as exception:
            print "* UNABLE TO RETRIEVE VALUE for workchain pk={}: I expected {}, I got {}: {}".format(
                pk, expected_value, type(exception), exception)

        if actual_value != expected_value:
            print "* UNEXPECTED VALUE {}, type {} for workchain pk={}: I expected {}, type {}".format(
                actual_value, type(actual_value), pk, expected_value, type(expected_value))
            valid = False

    return valid


def validate_cached(cached_calcs):
    """
    Check that the calculations with created with caching are indeed cached.
    """
    return all(
        '_aiida_cached_from' in calc.extras() and
        calc.get_hash() == calc.get_extra('_aiida_hash')
        for calc in cached_calcs
    )


def create_calculation(code, counter, inputval, use_cache=False):
    parameters = ParameterData(dict={'value': inputval})
    template = ParameterData(dict={
        ## The following line adds a significant sleep time.
        ## I set it to 1 second to speed up tests
        ## I keep it to a non-zero value because I want
        ## To test the case when AiiDA finds some calcs
        ## in a queued state
        # 'cmdline_params': ["{}".format(counter % 3)], # Sleep time
        'cmdline_params': ["1"],
        'input_file_template': "{value}",  # File just contains the value to double
        'input_file_name': 'value_to_double.txt',
        'output_file_name': 'output.txt',
        'retrieve_temporary_files': ['triple_value.tmp']
    })
    calc = code.new_calc()
    calc.set_max_wallclock_seconds(5 * 60)  # 5 min
    calc.set_resources({"num_machines": 1})
    calc.set_withmpi(False)
    calc.set_parser_name('simpleplugins.templatereplacer.doubler')

    calc.use_parameters(parameters)
    calc.use_template(template)
    calc.store_all(use_cache=use_cache)
    expected_result = {
        'value': 2 * inputval,
        'retrieved_temporary_files': {
            'triple_value.tmp': str(inputval * 3)
        }
    }
<<<<<<< HEAD
    print "[{}] created calculation {}, pk={}".format(counter, calc.uuid, calc.dbnode.pk)
=======
    print "[{}] created calculation {}, pk={}".format(counter, calc.uuid, calc.pk)
>>>>>>> 00340088
    return calc, expected_result


def submit_calculation(code, counter, inputval):
    calc, expected_result = create_calculation(
        code=code, counter=counter, inputval=inputval
    )
    calc.submit()
    print "[{}] calculation submitted.".format(counter)
    return calc, expected_result

<<<<<<< HEAD
def launch_calculation(code, counter, inputval):
    """
    Launch calculations to the daemon through the Process layer
    """
    TemplatereplacerCalculation = CalculationFactory('simpleplugins.templatereplacer')
    process = TemplatereplacerCalculation.process()

    parameters = ParameterData(dict={'value': inputval})
    template = ParameterData(dict={
            ## The following line adds a significant sleep time.
            ## I set it to 1 second to speed up tests
            ## I keep it to a non-zero value because I want
            ## To test the case when AiiDA finds some calcs
            ## in a queued state
            #'cmdline_params': ["{}".format(counter % 3)], # Sleep time
            'cmdline_params': ["1"],
            'input_file_template': "{value}", # File just contains the value to double
            'input_file_name': 'value_to_double.txt',
            'output_file_name': 'output.txt',
            'retrieve_temporary_files': ['triple_value.tmp']
            })
    options = {
        'resources': {
            'num_machines': 1
        },
        'max_wallclock_seconds': 5 * 60,
        'withmpi': False,
        'parser_name': 'simpleplugins.templatereplacer.doubler',
    }

    expected_result = {
        'value': 2 * inputval,
        'retrieved_temporary_files': {
            'triple_value.tmp': str(inputval * 3)
        }
    }

    inputs = {
        'code': code,
        'parameters': parameters,
        'template': template,
        'options': options,
    }

    calc = submit(process, **inputs)
    print "[{}] launched calculation {}, pk={}".format(counter, calc.uuid, calc.dbnode.pk)
    return calc, expected_result
=======
>>>>>>> 00340088

def create_cache_calc(code, counter, inputval):
    calc, expected_result = create_calculation(
        code=code, counter=counter, inputval=inputval, use_cache=True
    )
    print "[{}] created cached calculation.".format(counter)
    return calc, expected_result

<<<<<<< HEAD
def main():
    expected_results_calculations = {}
    expected_results_workchains = {}

=======

def main():
    # Submitting the Calculations
    print "Submitting {} calculations to the daemon".format(number_calculations)
>>>>>>> 00340088
    code = Code.get_from_string(codename)

    # Submitting the Calculations the old way, creating and storing a JobCalc first and submitting it
    print "Submitting {} old style calculations to the daemon".format(number_calculations)
    for counter in range(1, number_calculations + 1):
        inputval = counter
        calc, expected_result = submit_calculation(
            code=code, counter=counter, inputval=inputval
        )
        expected_results_calculations[calc.pk] = expected_result

    # Submitting the Calculations the new way directly through the launchers
    print "Submitting {} new style calculations to the daemon".format(number_calculations)
    for counter in range(1, number_calculations + 1):
        inputval = counter
        calc, expected_result = launch_calculation(
            code=code, counter=counter, inputval=inputval
        )
        expected_results_calculations[calc.pk] = expected_result

    # Submitting the Workchains
    print "Submitting {} workchains to the daemon".format(number_workchains)
    for index in range(number_workchains):
        inp = Int(index)
<<<<<<< HEAD
        result, node = run_get_node(NestedWorkChain, inp=inp)
        expected_results_workchains[node.pk] = index

    print "Submitting a workchain with a nested input namespace."
    value = Int(-12)
    pk = submit(NestedInputNamespace, foo={'bar': {'baz': value}}).pk

    print "Submitting a workchain with a dynamic non-db input."
    value = [4, 2, 3]
    pk = submit(DynamicNonDbInput, namespace={'input': value}).pk
    expected_results_workchains[pk] = value

    print "Submitting a workchain with a dynamic db input."
    value = 9
    pk = submit(DynamicDbInput, namespace={'input': Int(value)}).pk
    expected_results_workchains[pk] = value

    print "Submitting a workchain with a mixed (db / non-db) dynamic input."
    value_non_db = 3
    value_db = Int(2)
    pk = submit(DynamicMixedInput, namespace={'inputs': {'input_non_db': value_non_db, 'input_db': value_db}}).pk
    expected_results_workchains[pk] = value_non_db + value_db

    print "Submitting the ListEcho workchain."
    list_value = List()
    list_value.extend([1, 2, 3])
    pk = submit(ListEcho, list=list_value).pk
    expected_results_workchains[pk] = list_value

    print "Submitting a WorkChain which contains a workfunction."
    value = Str('workfunction test string')
    pk = submit(WorkFunctionRunnerWorkChain, input=value).pk
    expected_results_workchains[pk] = value

    print "Submitting a WorkChain which contains an InlineCalculation."
    value = Str('test_string')
    pk = submit(InlineCalcRunnerWorkChain, input=value).pk
    expected_results_workchains[pk] = value
=======
        future = submit(ParentWorkChain, inp=inp)
        expected_results_workchains[future.pid] = index * 2
>>>>>>> 00340088

    calculation_pks = sorted(expected_results_calculations.keys())
    workchains_pks = sorted(expected_results_workchains.keys())
    pks = calculation_pks + workchains_pks

    print "Wating for end of execution..."
    start_time = time.time()
    exited_with_timeout = True
    while time.time() - start_time < timeout_secs:
        time.sleep(15)  # Wait a few seconds

        # Print some debug info, both for debugging reasons and to avoid
        # that the test machine is shut down because there is no output

        print "#" * 78
        print "####### TIME ELAPSED: {} s".format(time.time() - start_time)
        print "#" * 78
        print "Output of 'verdi calculation list -a':"
        try:
            print subprocess.check_output(
                ["verdi", "calculation", "list", "-a"],
                stderr=subprocess.STDOUT,
            )
        except subprocess.CalledProcessError as e:
            print "Note: the command failed, message: {}".format(e.message)

        print "Output of 'verdi work list':"
        try:
            print subprocess.check_output(
                ['verdi', 'work', 'list', '-a', '-p1'],
                stderr=subprocess.STDOUT,
            )
        except subprocess.CalledProcessError as e:
            print "Note: the command failed, message: {}".format(e.message)

        print "Output of 'verdi daemon status':"
        try:
            print subprocess.check_output(
                ["verdi", "daemon", "status"],
                stderr=subprocess.STDOUT,
            )
        except subprocess.CalledProcessError as e:
            print "Note: the command failed, message: {}".format(e.message)

        if jobs_have_finished(pks):
            print "Calculation terminated its execution"
            exited_with_timeout = False
            break

    if exited_with_timeout:
        print_daemon_log()
        print ""
        print "Timeout!! Calculation did not complete after {} seconds".format(
            timeout_secs)
        sys.exit(2)
    else:
        # create cached calculations -- these should be FINISHED immediately
        cached_calcs = []
        for counter in range(1, number_calculations + 1):
            inputval = counter
            calc, expected_result = create_cache_calc(
                code=code, counter=counter, inputval=inputval
            )
            cached_calcs.append(calc)
            expected_results_calculations[calc.pk] = expected_result
        if (validate_calculations(expected_results_calculations)
                and validate_workchains(expected_results_workchains)
                and validate_cached(cached_calcs)):
            print_daemon_log()
            print ""
            print "OK, all calculations have the expected parsed result"
            sys.exit(0)
        else:
            print_daemon_log()
            print ""
            print "ERROR! Some return values are different from the expected value"
            sys.exit(3)


if __name__ == '__main__':
    main()<|MERGE_RESOLUTION|>--- conflicted
+++ resolved
@@ -26,16 +26,10 @@
 ParameterData = DataFactory('parameter')
 
 codename = 'doubler@torquessh'
-<<<<<<< HEAD
 timeout_secs = 4 * 60 # 4 minutes
 number_calculations = 15 # Number of calculations to submit
 number_workchains = 8 # Number of workchains to submit
-=======
-timeout_secs = 4 * 60  # 4 minutes
-number_calculations = 30  # Number of calculations to submit
-number_workchains = 30  # Number of workchains to submit
-
->>>>>>> 00340088
+
 
 def print_daemon_log():
     daemon_client = DaemonClient()
@@ -163,11 +157,7 @@
             'triple_value.tmp': str(inputval * 3)
         }
     }
-<<<<<<< HEAD
-    print "[{}] created calculation {}, pk={}".format(counter, calc.uuid, calc.dbnode.pk)
-=======
     print "[{}] created calculation {}, pk={}".format(counter, calc.uuid, calc.pk)
->>>>>>> 00340088
     return calc, expected_result
 
 
@@ -179,7 +169,6 @@
     print "[{}] calculation submitted.".format(counter)
     return calc, expected_result
 
-<<<<<<< HEAD
 def launch_calculation(code, counter, inputval):
     """
     Launch calculations to the daemon through the Process layer
@@ -227,8 +216,6 @@
     calc = submit(process, **inputs)
     print "[{}] launched calculation {}, pk={}".format(counter, calc.uuid, calc.dbnode.pk)
     return calc, expected_result
-=======
->>>>>>> 00340088
 
 def create_cache_calc(code, counter, inputval):
     calc, expected_result = create_calculation(
@@ -237,17 +224,9 @@
     print "[{}] created cached calculation.".format(counter)
     return calc, expected_result
 
-<<<<<<< HEAD
 def main():
     expected_results_calculations = {}
     expected_results_workchains = {}
-
-=======
-
-def main():
-    # Submitting the Calculations
-    print "Submitting {} calculations to the daemon".format(number_calculations)
->>>>>>> 00340088
     code = Code.get_from_string(codename)
 
     # Submitting the Calculations the old way, creating and storing a JobCalc first and submitting it
@@ -272,7 +251,6 @@
     print "Submitting {} workchains to the daemon".format(number_workchains)
     for index in range(number_workchains):
         inp = Int(index)
-<<<<<<< HEAD
         result, node = run_get_node(NestedWorkChain, inp=inp)
         expected_results_workchains[node.pk] = index
 
@@ -311,10 +289,6 @@
     value = Str('test_string')
     pk = submit(InlineCalcRunnerWorkChain, input=value).pk
     expected_results_workchains[pk] = value
-=======
-        future = submit(ParentWorkChain, inp=inp)
-        expected_results_workchains[future.pid] = index * 2
->>>>>>> 00340088
 
     calculation_pks = sorted(expected_results_calculations.keys())
     workchains_pks = sorted(expected_results_workchains.keys())
