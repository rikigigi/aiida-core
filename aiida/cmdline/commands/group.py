--- conflicted
+++ resolved
@@ -271,16 +271,8 @@
                 if parsed_args.uuid:
                     row.append(n.uuid)
                 row.append(n.pk)
-<<<<<<< HEAD
-                row.append(get_plugin_type_from_type_string(n.dbnode.type).
-                           rsplit(".", 1)[1])
-
-                row.append(str_timedelta(now - n.ctime, short=True,
-                                         negative_to_zero=True))
-=======
-                row.append(from_type_to_pluginclassname(n.type).rsplit(".", 1)[1])
+                row.append(get_plugin_type_from_type_string(n.type).rsplit(".", 1)[1])
                 row.append(str_timedelta(now - n.ctime, short=True, negative_to_zero=True))
->>>>>>> 00340088
                 table.append(row)
             print(tabulate(table, headers=header))
 
