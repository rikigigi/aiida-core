# -*- coding: utf-8 -*-
###########################################################################
# Copyright (c), The AiiDA team. All rights reserved.                     #
# This file is part of the AiiDA code.                                    #
#                                                                         #
# The code is hosted on GitHub at https://github.com/aiidateam/aiida-core #
# For further information on the license, see the LICENSE.txt file        #
# For further information please visit http://www.aiida.net               #
###########################################################################
"""Module with pre-defined reusable commandline options that can be used as `click` decorators."""

# AUTO-GENERATED

<<<<<<< HEAD
__all__ = (
    'graph_traversal_rules', 'PROFILE', 'CALCULATION', 'CALCULATIONS', 'CODE', 'CODES', 'COMPUTER', 'COMPUTERS',
    'DATUM', 'DATA', 'GROUP', 'GROUPS', 'NODE', 'NODES', 'FORCE', 'SILENT', 'VISUALIZATION_FORMAT', 'INPUT_FORMAT',
    'EXPORT_FORMAT', 'ARCHIVE_FORMAT', 'NON_INTERACTIVE', 'DRY_RUN', 'USER_EMAIL', 'USER_FIRST_NAME', 'USER_LAST_NAME',
    'USER_INSTITUTION', 'DB_BACKEND', 'DB_ENGINE', 'DB_HOST', 'DB_PORT', 'DB_USERNAME', 'DB_PASSWORD', 'DB_NAME',
    'REPOSITORY_PATH', 'PROFILE_ONLY_CONFIG', 'PROFILE_SET_DEFAULT', 'PREPEND_TEXT', 'APPEND_TEXT', 'LABEL',
    'DESCRIPTION', 'INPUT_PLUGIN', 'CALC_JOB_STATE', 'PROCESS_STATE', 'PROCESS_LABEL', 'TYPE_STRING', 'EXIT_STATUS',
    'FAILED', 'LIMIT', 'PROJECT', 'ORDER_BY', 'PAST_DAYS', 'OLDER_THAN', 'ALL', 'ALL_STATES', 'ALL_USERS',
    'GROUP_CLEAR', 'RAW', 'HOSTNAME', 'TRANSPORT', 'SCHEDULER', 'USER', 'PORT', 'FREQUENCY', 'VERBOSE', 'TIMEOUT',
    'FORMULA_MODE', 'TRAJECTORY_INDEX', 'WITH_ELEMENTS', 'WITH_ELEMENTS_EXCLUSIVE', 'DEBUG', 'PRINT_TRACEBACK'
)

TRAVERSAL_RULE_HELP_STRING = {
    'call_calc_backward': 'CALL links to calculations backwards',
    'call_calc_forward': 'CALL links to calculations forwards',
    'call_work_backward': 'CALL links to workflows backwards',
    'call_work_forward': 'CALL links to workflows forwards',
    'input_calc_backward': 'INPUT links to calculations backwards',
    'input_calc_forward': 'INPUT links to calculations forwards',
    'input_work_backward': 'INPUT links to workflows backwards',
    'input_work_forward': 'INPUT links to workflows forwards',
    'return_backward': 'RETURN links backwards',
    'return_forward': 'RETURN links forwards',
    'create_backward': 'CREATE links backwards',
    'create_forward': 'CREATE links forwards',
}


def valid_process_states():
    """Return a list of valid values for the ProcessState enum."""
    from plumpy import ProcessState
    return tuple(state.value for state in ProcessState)


def valid_calc_job_states():
    """Return a list of valid values for the CalcState enum."""
    from aiida.common.datastructures import CalcJobState
    return tuple(state.value for state in CalcJobState)


def active_process_states():
    """Return a list of process states that are considered active."""
    from plumpy import ProcessState
    return ([
        ProcessState.CREATED.value,
        ProcessState.WAITING.value,
        ProcessState.RUNNING.value,
    ])


def graph_traversal_rules(rules):
    """Apply the graph traversal rule options to the command."""

    def decorator(command):
        """Only apply to traversal rules if they are toggleable."""
        for name, traversal_rule in sorted(rules.items(), reverse=True):
            if traversal_rule.toggleable:
                option_name = name.replace('_', '-')
                option_label = '--{option_name}/--no-{option_name}'.format(option_name=option_name)
                help_string = f'Whether to expand the node set by following {TRAVERSAL_RULE_HELP_STRING[name]}.'
                click.option(option_label, default=traversal_rule.default, show_default=True, help=help_string)(command)

        return command

    return decorator


PROFILE = OverridableOption(
    '-p',
    '--profile',
    'profile',
    type=types.ProfileParamType(),
    default=defaults.get_default_profile,
    help='Execute the command for this profile instead of the default profile.'
)

CALCULATION = OverridableOption(
    '-C',
    '--calculation',
    'calculation',
    type=types.CalculationParamType(),
    help='A single calculation identified by its ID or UUID.'
)

CALCULATIONS = OverridableOption(
    '-C',
    '--calculations',
    'calculations',
    type=types.CalculationParamType(),
    cls=MultipleValueOption,
    help='One or multiple calculations identified by their ID or UUID.'
)

CODE = OverridableOption(
    '-X', '--code', 'code', type=types.CodeParamType(), help='A single code identified by its ID, UUID or label.'
)

CODES = OverridableOption(
    '-X',
    '--codes',
    'codes',
    type=types.CodeParamType(),
    cls=MultipleValueOption,
    help='One or multiple codes identified by their ID, UUID or label.'
)

COMPUTER = OverridableOption(
    '-Y',
    '--computer',
    'computer',
    type=types.ComputerParamType(),
    help='A single computer identified by its ID, UUID or label.'
)

COMPUTERS = OverridableOption(
    '-Y',
    '--computers',
    'computers',
    type=types.ComputerParamType(),
    cls=MultipleValueOption,
    help='One or multiple computers identified by their ID, UUID or label.'
)

DATUM = OverridableOption(
    '-D', '--datum', 'datum', type=types.DataParamType(), help='A single datum identified by its ID, UUID or label.'
)

DATA = OverridableOption(
    '-D',
    '--data',
    'data',
    type=types.DataParamType(),
    cls=MultipleValueOption,
    help='One or multiple data identified by their ID, UUID or label.'
)

GROUP = OverridableOption(
    '-G', '--group', 'group', type=types.GroupParamType(), help='A single group identified by its ID, UUID or label.'
)

GROUPS = OverridableOption(
    '-G',
    '--groups',
    'groups',
    type=types.GroupParamType(),
    cls=MultipleValueOption,
    help='One or multiple groups identified by their ID, UUID or label.'
)

NODE = OverridableOption(
    '-N', '--node', 'node', type=types.NodeParamType(), help='A single node identified by its ID or UUID.'
)

NODES = OverridableOption(
    '-N',
    '--nodes',
    'nodes',
    type=types.NodeParamType(),
    cls=MultipleValueOption,
    help='One or multiple nodes identified by their ID or UUID.'
)

FORCE = OverridableOption('-f', '--force', is_flag=True, default=False, help='Do not ask for confirmation.')

SILENT = OverridableOption('-s', '--silent', is_flag=True, default=False, help='Suppress any output printed to stdout.')

VISUALIZATION_FORMAT = OverridableOption(
    '-F', '--format', 'fmt', show_default=True, help='Format of the visualized output.'
)

INPUT_FORMAT = OverridableOption('-F', '--format', 'fmt', show_default=True, help='Format of the input file.')

EXPORT_FORMAT = OverridableOption('-F', '--format', 'fmt', show_default=True, help='Format of the exported file.')

ARCHIVE_FORMAT = OverridableOption(
    '-F',
    '--archive-format',
    type=click.Choice(['zip', 'zip-uncompressed', 'tar.gz']),
    default='zip',
    show_default=True,
    help='The format of the archive file.'
)

NON_INTERACTIVE = OverridableOption(
    '-n',
    '--non-interactive',
    is_flag=True,
    is_eager=True,
    help='In non-interactive mode, the CLI never prompts but simply uses default values for options that define one.'
)

DRY_RUN = OverridableOption('-n', '--dry-run', is_flag=True, help='Perform a dry run.')

USER_EMAIL = OverridableOption(
    '--email',
    'email',
    type=types.EmailType(),
    help='Email address associated with the data you generate. The email address is exported along with the data, '
    'when sharing it.'
)

USER_FIRST_NAME = OverridableOption(
    '--first-name', type=types.NonEmptyStringParamType(), help='First name of the user.'
)

USER_LAST_NAME = OverridableOption('--last-name', type=types.NonEmptyStringParamType(), help='Last name of the user.')

USER_INSTITUTION = OverridableOption(
    '--institution', type=types.NonEmptyStringParamType(), help='Institution of the user.'
)

DB_ENGINE = OverridableOption(
    '--db-engine',
    help='Engine to use to connect to the database.',
    default='postgresql_psycopg2',
    type=click.Choice(['postgresql_psycopg2'])
)

DB_BACKEND = OverridableOption(
    '--db-backend',
    type=click.Choice([BACKEND_DJANGO, BACKEND_SQLA]),
    default=BACKEND_DJANGO,
    help='Database backend to use.'
)

DB_HOST = OverridableOption(
    '--db-host',
    type=types.HostnameType(),
    help='Database server host. Leave empty for "peer" authentication.',
    default='localhost'
)

DB_PORT = OverridableOption(
    '--db-port',
    type=click.INT,
    help='Database server port.',
    default=DEFAULT_DBINFO['port'],
)

DB_USERNAME = OverridableOption(
    '--db-username', type=types.NonEmptyStringParamType(), help='Name of the database user.'
)

DB_PASSWORD = OverridableOption(
    '--db-password',
    type=click.STRING,
    help='Password of the database user.',
    hide_input=True,
)

DB_NAME = OverridableOption('--db-name', type=types.NonEmptyStringParamType(), help='Database name.')

BROKER_PROTOCOL = OverridableOption(
    '--broker-protocol',
    type=click.Choice(('amqp', 'amqps')),
    default=BROKER_DEFAULTS.protocol,
    show_default=True,
    help='Protocol to use for the message broker.'
)

BROKER_USERNAME = OverridableOption(
    '--broker-username',
    type=types.NonEmptyStringParamType(),
    default=BROKER_DEFAULTS.username,
    show_default=True,
    help='Username to use for authentication with the message broker.'
)

BROKER_PASSWORD = OverridableOption(
    '--broker-password',
    type=types.NonEmptyStringParamType(),
    default=BROKER_DEFAULTS.password,
    show_default=True,
    help='Password to use for authentication with the message broker.',
    hide_input=True,
)

BROKER_HOST = OverridableOption(
    '--broker-host',
    type=types.HostnameType(),
    default=BROKER_DEFAULTS.host,
    show_default=True,
    help='Hostname for the message broker.'
)

BROKER_PORT = OverridableOption(
    '--broker-port',
    type=click.INT,
    default=BROKER_DEFAULTS.port,
    show_default=True,
    help='Port for the message broker.',
)
=======
# yapf: disable
# pylint: disable=wildcard-import
>>>>>>> 2ac06735

from .config import *
from .main import *
from .multivalue import *
from .overridable import *

__all__ = (
    'ALL',
    'ALL_STATES',
    'ALL_USERS',
    'APPEND_TEXT',
    'ARCHIVE_FORMAT',
    'BROKER_HOST',
    'BROKER_PASSWORD',
    'BROKER_PORT',
    'BROKER_PROTOCOL',
    'BROKER_USERNAME',
    'BROKER_VIRTUAL_HOST',
    'CALCULATION',
    'CALCULATIONS',
    'CALC_JOB_STATE',
    'CODE',
    'CODES',
    'COMPUTER',
    'COMPUTERS',
    'CONFIG_FILE',
    'ConfigFileOption',
    'DATA',
    'DATUM',
    'DB_BACKEND',
    'DB_ENGINE',
    'DB_HOST',
    'DB_NAME',
    'DB_PASSWORD',
    'DB_PORT',
    'DB_USERNAME',
    'DEBUG',
    'DESCRIPTION',
    'DICT_FORMAT',
    'DICT_KEYS',
    'DRY_RUN',
    'EXIT_STATUS',
    'EXPORT_FORMAT',
    'FAILED',
    'FORCE',
    'FORMULA_MODE',
    'FREQUENCY',
    'GROUP',
    'GROUPS',
    'GROUP_CLEAR',
    'HOSTNAME',
    'IDENTIFIER',
    'INPUT_FORMAT',
    'INPUT_PLUGIN',
    'LABEL',
    'LIMIT',
    'MultipleValueOption',
    'NODE',
    'NODES',
    'NON_INTERACTIVE',
    'OLDER_THAN',
    'ORDER_BY',
    'ORDER_DIRECTION',
    'OverridableOption',
    'PAST_DAYS',
    'PAUSED',
    'PORT',
    'PREPEND_TEXT',
    'PRINT_TRACEBACK',
    'PROCESS_LABEL',
    'PROCESS_STATE',
    'PROFILE',
    'PROFILE_ONLY_CONFIG',
    'PROFILE_SET_DEFAULT',
    'PROJECT',
    'RAW',
    'REPOSITORY_PATH',
    'SCHEDULER',
    'SILENT',
    'TIMEOUT',
    'TRAJECTORY_INDEX',
    'TRANSPORT',
    'TRAVERSAL_RULE_HELP_STRING',
    'TYPE_STRING',
    'USER',
    'USER_EMAIL',
    'USER_FIRST_NAME',
    'USER_INSTITUTION',
    'USER_LAST_NAME',
    'VERBOSITY',
    'VISUALIZATION_FORMAT',
    'WAIT',
    'WITH_ELEMENTS',
    'WITH_ELEMENTS_EXCLUSIVE',
    'active_process_states',
    'graph_traversal_rules',
    'valid_calc_job_states',
    'valid_process_states',
)

# yapf: enable<|MERGE_RESOLUTION|>--- conflicted
+++ resolved
@@ -11,303 +11,8 @@
 
 # AUTO-GENERATED
 
-<<<<<<< HEAD
-__all__ = (
-    'graph_traversal_rules', 'PROFILE', 'CALCULATION', 'CALCULATIONS', 'CODE', 'CODES', 'COMPUTER', 'COMPUTERS',
-    'DATUM', 'DATA', 'GROUP', 'GROUPS', 'NODE', 'NODES', 'FORCE', 'SILENT', 'VISUALIZATION_FORMAT', 'INPUT_FORMAT',
-    'EXPORT_FORMAT', 'ARCHIVE_FORMAT', 'NON_INTERACTIVE', 'DRY_RUN', 'USER_EMAIL', 'USER_FIRST_NAME', 'USER_LAST_NAME',
-    'USER_INSTITUTION', 'DB_BACKEND', 'DB_ENGINE', 'DB_HOST', 'DB_PORT', 'DB_USERNAME', 'DB_PASSWORD', 'DB_NAME',
-    'REPOSITORY_PATH', 'PROFILE_ONLY_CONFIG', 'PROFILE_SET_DEFAULT', 'PREPEND_TEXT', 'APPEND_TEXT', 'LABEL',
-    'DESCRIPTION', 'INPUT_PLUGIN', 'CALC_JOB_STATE', 'PROCESS_STATE', 'PROCESS_LABEL', 'TYPE_STRING', 'EXIT_STATUS',
-    'FAILED', 'LIMIT', 'PROJECT', 'ORDER_BY', 'PAST_DAYS', 'OLDER_THAN', 'ALL', 'ALL_STATES', 'ALL_USERS',
-    'GROUP_CLEAR', 'RAW', 'HOSTNAME', 'TRANSPORT', 'SCHEDULER', 'USER', 'PORT', 'FREQUENCY', 'VERBOSE', 'TIMEOUT',
-    'FORMULA_MODE', 'TRAJECTORY_INDEX', 'WITH_ELEMENTS', 'WITH_ELEMENTS_EXCLUSIVE', 'DEBUG', 'PRINT_TRACEBACK'
-)
-
-TRAVERSAL_RULE_HELP_STRING = {
-    'call_calc_backward': 'CALL links to calculations backwards',
-    'call_calc_forward': 'CALL links to calculations forwards',
-    'call_work_backward': 'CALL links to workflows backwards',
-    'call_work_forward': 'CALL links to workflows forwards',
-    'input_calc_backward': 'INPUT links to calculations backwards',
-    'input_calc_forward': 'INPUT links to calculations forwards',
-    'input_work_backward': 'INPUT links to workflows backwards',
-    'input_work_forward': 'INPUT links to workflows forwards',
-    'return_backward': 'RETURN links backwards',
-    'return_forward': 'RETURN links forwards',
-    'create_backward': 'CREATE links backwards',
-    'create_forward': 'CREATE links forwards',
-}
-
-
-def valid_process_states():
-    """Return a list of valid values for the ProcessState enum."""
-    from plumpy import ProcessState
-    return tuple(state.value for state in ProcessState)
-
-
-def valid_calc_job_states():
-    """Return a list of valid values for the CalcState enum."""
-    from aiida.common.datastructures import CalcJobState
-    return tuple(state.value for state in CalcJobState)
-
-
-def active_process_states():
-    """Return a list of process states that are considered active."""
-    from plumpy import ProcessState
-    return ([
-        ProcessState.CREATED.value,
-        ProcessState.WAITING.value,
-        ProcessState.RUNNING.value,
-    ])
-
-
-def graph_traversal_rules(rules):
-    """Apply the graph traversal rule options to the command."""
-
-    def decorator(command):
-        """Only apply to traversal rules if they are toggleable."""
-        for name, traversal_rule in sorted(rules.items(), reverse=True):
-            if traversal_rule.toggleable:
-                option_name = name.replace('_', '-')
-                option_label = '--{option_name}/--no-{option_name}'.format(option_name=option_name)
-                help_string = f'Whether to expand the node set by following {TRAVERSAL_RULE_HELP_STRING[name]}.'
-                click.option(option_label, default=traversal_rule.default, show_default=True, help=help_string)(command)
-
-        return command
-
-    return decorator
-
-
-PROFILE = OverridableOption(
-    '-p',
-    '--profile',
-    'profile',
-    type=types.ProfileParamType(),
-    default=defaults.get_default_profile,
-    help='Execute the command for this profile instead of the default profile.'
-)
-
-CALCULATION = OverridableOption(
-    '-C',
-    '--calculation',
-    'calculation',
-    type=types.CalculationParamType(),
-    help='A single calculation identified by its ID or UUID.'
-)
-
-CALCULATIONS = OverridableOption(
-    '-C',
-    '--calculations',
-    'calculations',
-    type=types.CalculationParamType(),
-    cls=MultipleValueOption,
-    help='One or multiple calculations identified by their ID or UUID.'
-)
-
-CODE = OverridableOption(
-    '-X', '--code', 'code', type=types.CodeParamType(), help='A single code identified by its ID, UUID or label.'
-)
-
-CODES = OverridableOption(
-    '-X',
-    '--codes',
-    'codes',
-    type=types.CodeParamType(),
-    cls=MultipleValueOption,
-    help='One or multiple codes identified by their ID, UUID or label.'
-)
-
-COMPUTER = OverridableOption(
-    '-Y',
-    '--computer',
-    'computer',
-    type=types.ComputerParamType(),
-    help='A single computer identified by its ID, UUID or label.'
-)
-
-COMPUTERS = OverridableOption(
-    '-Y',
-    '--computers',
-    'computers',
-    type=types.ComputerParamType(),
-    cls=MultipleValueOption,
-    help='One or multiple computers identified by their ID, UUID or label.'
-)
-
-DATUM = OverridableOption(
-    '-D', '--datum', 'datum', type=types.DataParamType(), help='A single datum identified by its ID, UUID or label.'
-)
-
-DATA = OverridableOption(
-    '-D',
-    '--data',
-    'data',
-    type=types.DataParamType(),
-    cls=MultipleValueOption,
-    help='One or multiple data identified by their ID, UUID or label.'
-)
-
-GROUP = OverridableOption(
-    '-G', '--group', 'group', type=types.GroupParamType(), help='A single group identified by its ID, UUID or label.'
-)
-
-GROUPS = OverridableOption(
-    '-G',
-    '--groups',
-    'groups',
-    type=types.GroupParamType(),
-    cls=MultipleValueOption,
-    help='One or multiple groups identified by their ID, UUID or label.'
-)
-
-NODE = OverridableOption(
-    '-N', '--node', 'node', type=types.NodeParamType(), help='A single node identified by its ID or UUID.'
-)
-
-NODES = OverridableOption(
-    '-N',
-    '--nodes',
-    'nodes',
-    type=types.NodeParamType(),
-    cls=MultipleValueOption,
-    help='One or multiple nodes identified by their ID or UUID.'
-)
-
-FORCE = OverridableOption('-f', '--force', is_flag=True, default=False, help='Do not ask for confirmation.')
-
-SILENT = OverridableOption('-s', '--silent', is_flag=True, default=False, help='Suppress any output printed to stdout.')
-
-VISUALIZATION_FORMAT = OverridableOption(
-    '-F', '--format', 'fmt', show_default=True, help='Format of the visualized output.'
-)
-
-INPUT_FORMAT = OverridableOption('-F', '--format', 'fmt', show_default=True, help='Format of the input file.')
-
-EXPORT_FORMAT = OverridableOption('-F', '--format', 'fmt', show_default=True, help='Format of the exported file.')
-
-ARCHIVE_FORMAT = OverridableOption(
-    '-F',
-    '--archive-format',
-    type=click.Choice(['zip', 'zip-uncompressed', 'tar.gz']),
-    default='zip',
-    show_default=True,
-    help='The format of the archive file.'
-)
-
-NON_INTERACTIVE = OverridableOption(
-    '-n',
-    '--non-interactive',
-    is_flag=True,
-    is_eager=True,
-    help='In non-interactive mode, the CLI never prompts but simply uses default values for options that define one.'
-)
-
-DRY_RUN = OverridableOption('-n', '--dry-run', is_flag=True, help='Perform a dry run.')
-
-USER_EMAIL = OverridableOption(
-    '--email',
-    'email',
-    type=types.EmailType(),
-    help='Email address associated with the data you generate. The email address is exported along with the data, '
-    'when sharing it.'
-)
-
-USER_FIRST_NAME = OverridableOption(
-    '--first-name', type=types.NonEmptyStringParamType(), help='First name of the user.'
-)
-
-USER_LAST_NAME = OverridableOption('--last-name', type=types.NonEmptyStringParamType(), help='Last name of the user.')
-
-USER_INSTITUTION = OverridableOption(
-    '--institution', type=types.NonEmptyStringParamType(), help='Institution of the user.'
-)
-
-DB_ENGINE = OverridableOption(
-    '--db-engine',
-    help='Engine to use to connect to the database.',
-    default='postgresql_psycopg2',
-    type=click.Choice(['postgresql_psycopg2'])
-)
-
-DB_BACKEND = OverridableOption(
-    '--db-backend',
-    type=click.Choice([BACKEND_DJANGO, BACKEND_SQLA]),
-    default=BACKEND_DJANGO,
-    help='Database backend to use.'
-)
-
-DB_HOST = OverridableOption(
-    '--db-host',
-    type=types.HostnameType(),
-    help='Database server host. Leave empty for "peer" authentication.',
-    default='localhost'
-)
-
-DB_PORT = OverridableOption(
-    '--db-port',
-    type=click.INT,
-    help='Database server port.',
-    default=DEFAULT_DBINFO['port'],
-)
-
-DB_USERNAME = OverridableOption(
-    '--db-username', type=types.NonEmptyStringParamType(), help='Name of the database user.'
-)
-
-DB_PASSWORD = OverridableOption(
-    '--db-password',
-    type=click.STRING,
-    help='Password of the database user.',
-    hide_input=True,
-)
-
-DB_NAME = OverridableOption('--db-name', type=types.NonEmptyStringParamType(), help='Database name.')
-
-BROKER_PROTOCOL = OverridableOption(
-    '--broker-protocol',
-    type=click.Choice(('amqp', 'amqps')),
-    default=BROKER_DEFAULTS.protocol,
-    show_default=True,
-    help='Protocol to use for the message broker.'
-)
-
-BROKER_USERNAME = OverridableOption(
-    '--broker-username',
-    type=types.NonEmptyStringParamType(),
-    default=BROKER_DEFAULTS.username,
-    show_default=True,
-    help='Username to use for authentication with the message broker.'
-)
-
-BROKER_PASSWORD = OverridableOption(
-    '--broker-password',
-    type=types.NonEmptyStringParamType(),
-    default=BROKER_DEFAULTS.password,
-    show_default=True,
-    help='Password to use for authentication with the message broker.',
-    hide_input=True,
-)
-
-BROKER_HOST = OverridableOption(
-    '--broker-host',
-    type=types.HostnameType(),
-    default=BROKER_DEFAULTS.host,
-    show_default=True,
-    help='Hostname for the message broker.'
-)
-
-BROKER_PORT = OverridableOption(
-    '--broker-port',
-    type=click.INT,
-    default=BROKER_DEFAULTS.port,
-    show_default=True,
-    help='Port for the message broker.',
-)
-=======
 # yapf: disable
 # pylint: disable=wildcard-import
->>>>>>> 2ac06735
 
 from .config import *
 from .main import *
