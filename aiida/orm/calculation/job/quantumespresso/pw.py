--- conflicted
+++ resolved
@@ -91,9 +91,6 @@
             'docstring': "Use the node defining the kpoint sampling to use",
         }
 
-<<<<<<< HEAD
-        return retdict
-=======
         return retdict
    
     @classmethod
@@ -112,7 +109,4 @@
         from . import helpers
         return helpers.pw_input_helper(*args, **kwargs)
     
-    
-    
-    
->>>>>>> f702f0b6
+    