# -*- coding: utf-8 -*-
###########################################################################
# Copyright (c), The AiiDA team. All rights reserved.                     #
# This file is part of the AiiDA code.                                    #
#                                                                         #
# The code is hosted on GitHub at https://github.com/aiidateam/aiida_core #
# For further information on the license, see the LICENSE.txt file        #
# For further information please visit http://www.aiida.net               #
###########################################################################

from aiida.common.exceptions import ModificationNotAllowed
from aiida.common.lang import override
from aiida.common.links import LinkType


class Sealable(object):
<<<<<<< HEAD
    # The name of the attribute to indicate if the node is sealed or not.
=======

    # The name of the attribute to indicate if the node is sealed or not
>>>>>>> dbf3de9e
    SEALED_KEY = '_sealed'

    _updatable_attributes = (SEALED_KEY,)

    def add_link_from(self, src, label=None, link_type=LinkType.UNSPECIFIED):
        """
        Add a link from a node

        You can use the parameters of the base Node class, in particular the
        label parameter to label the link.

        :param src: the node to add a link from
        :param str label: name of the link
        :param link_type: type of the link, must be one of the enum values from
          :class:`~aiida.common.links.LinkType`
        """
        if self.is_sealed:
            raise ModificationNotAllowed('Cannot add a link from a sealed node')

        super(Sealable, self).add_link_from(src, label=label, link_type=link_type)

    @property
    def is_sealed(self):
        """
        Returns whether the node is sealed, i.e. whether the sealed attribute has been set to True
        """
        return self.get_attr(self.SEALED_KEY, False)

    def seal(self):
        """
        Seal the node by setting the sealed attribute to True
        """
        if not self.is_sealed:
            self._set_attr(self.SEALED_KEY, True)

    @override
    def _set_attr(self, key, value, **kwargs):
        """
        Set a new attribute

        :param key: attribute name
        :param value: attribute value
        :raise ModificationNotAllowed: if the node is already sealed or if the node is already stored
            and the attribute is not updatable
        """
<<<<<<< HEAD
        if self.is_sealed and key not in self._updatable_attributes:
            raise ModificationNotAllowed(
                "Cannot change the attributes of a sealed calculation.\n"
                "Attempted to set '{}'".format(key))
        super(SealableWithUpdatableAttributes, self)._set_attr(key, value, **kwargs)
=======
        if self.is_sealed:
            raise ModificationNotAllowed('Cannot change the attributes of a sealed node')

        if self.is_stored and key not in self._updatable_attributes:
            raise ModificationNotAllowed('Cannot change the immutable attributes of a stored node')

        super(Sealable, self)._set_attr(key, value, stored_check=False, **kwargs)
>>>>>>> dbf3de9e

    @override
    def _del_attr(self, key):
        """
        Delete an attribute

        :param key: attribute name
        :raise AttributeError: if key does not exist
        :raise ModificationNotAllowed: if the node is already sealed or if the node is already stored
            and the attribute is not updatable
        """
<<<<<<< HEAD
        if self.is_sealed and key not in self._updatable_attributes:
            raise ModificationNotAllowed(
                "Cannot delete the attributes of a sealed calculation.\n"
                "Attempted to delete '{}'".format(key))
        super(SealableWithUpdatableAttributes, self)._del_attr(key)

    def iter_updatable_attrs(self):
        for k in list(self._updatable_attributes):
            try:
                yield (k, self.get_attr(k))
            except AttributeError:
                pass

    @override
    def copy(self, include_updatable_attrs=False):
        newobj = super(SealableWithUpdatableAttributes, self).copy()

        # Remove the updatable attributes
        if not include_updatable_attrs:
            for k, v in self.iter_updatable_attrs():
                newobj._del_attr(k)
=======
        if self.is_sealed:
            raise ModificationNotAllowed('Cannot change the attributes of a sealed node')

        if self.is_stored and key not in self._updatable_attributes:
            raise ModificationNotAllowed('Cannot change the immutable attributes of a stored node')

        super(Sealable, self)._del_attr(key, stored_check=False)

    @override
    def copy(self):
        """
        Create a copy of the node minus the updatable attributes
        """
        clone = super(Sealable, self).copy()

        # Remove the updatable attributes
        for key, value in self._iter_updatable_attributes():
            clone._del_attr(key)
>>>>>>> dbf3de9e

        return clone

    def _iter_updatable_attributes(self):
        """
        Iterate over the updatable attributes and yield key value pairs
        """
        for key in list(self._updatable_attributes):
            try:
                yield (key, self.get_attr(key))
            except AttributeError:
                pass<|MERGE_RESOLUTION|>--- conflicted
+++ resolved
@@ -14,12 +14,8 @@
 
 
 class Sealable(object):
-<<<<<<< HEAD
-    # The name of the attribute to indicate if the node is sealed or not.
-=======
 
     # The name of the attribute to indicate if the node is sealed or not
->>>>>>> dbf3de9e
     SEALED_KEY = '_sealed'
 
     _updatable_attributes = (SEALED_KEY,)
@@ -65,13 +61,6 @@
         :raise ModificationNotAllowed: if the node is already sealed or if the node is already stored
             and the attribute is not updatable
         """
-<<<<<<< HEAD
-        if self.is_sealed and key not in self._updatable_attributes:
-            raise ModificationNotAllowed(
-                "Cannot change the attributes of a sealed calculation.\n"
-                "Attempted to set '{}'".format(key))
-        super(SealableWithUpdatableAttributes, self)._set_attr(key, value, **kwargs)
-=======
         if self.is_sealed:
             raise ModificationNotAllowed('Cannot change the attributes of a sealed node')
 
@@ -79,7 +68,6 @@
             raise ModificationNotAllowed('Cannot change the immutable attributes of a stored node')
 
         super(Sealable, self)._set_attr(key, value, stored_check=False, **kwargs)
->>>>>>> dbf3de9e
 
     @override
     def _del_attr(self, key):
@@ -91,29 +79,6 @@
         :raise ModificationNotAllowed: if the node is already sealed or if the node is already stored
             and the attribute is not updatable
         """
-<<<<<<< HEAD
-        if self.is_sealed and key not in self._updatable_attributes:
-            raise ModificationNotAllowed(
-                "Cannot delete the attributes of a sealed calculation.\n"
-                "Attempted to delete '{}'".format(key))
-        super(SealableWithUpdatableAttributes, self)._del_attr(key)
-
-    def iter_updatable_attrs(self):
-        for k in list(self._updatable_attributes):
-            try:
-                yield (k, self.get_attr(k))
-            except AttributeError:
-                pass
-
-    @override
-    def copy(self, include_updatable_attrs=False):
-        newobj = super(SealableWithUpdatableAttributes, self).copy()
-
-        # Remove the updatable attributes
-        if not include_updatable_attrs:
-            for k, v in self.iter_updatable_attrs():
-                newobj._del_attr(k)
-=======
         if self.is_sealed:
             raise ModificationNotAllowed('Cannot change the attributes of a sealed node')
 
@@ -132,7 +97,6 @@
         # Remove the updatable attributes
         for key, value in self._iter_updatable_attributes():
             clone._del_attr(key)
->>>>>>> dbf3de9e
 
         return clone
 
