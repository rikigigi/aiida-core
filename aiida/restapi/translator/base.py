--- conflicted
+++ resolved
@@ -414,10 +414,7 @@
         results = []
         if self._total_count > 0:
             results = [res[label] for res in self.qb.dict()]
-<<<<<<< HEAD
-=======
-
->>>>>>> a4411671
+
 
         # TODO think how to make it less hardcoded
         if self._result_type == 'input_of':
