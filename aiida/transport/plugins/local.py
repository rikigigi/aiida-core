--- conflicted
+++ resolved
@@ -698,23 +698,23 @@
         exec_command_wait.
         Otherwise, to end the process, use the proc.wait() method.
 
-<<<<<<< HEAD
         The subprocess is set to have a different process group than the
         main process, so that it is shielded from signals sent to the parent.
 
-        :param command: the command to execute
-
-=======
         :param  command: the command to execute. The command is assumed to be
             already escaped using :py:func:`aiida.common.utils.escape_for_bash`.
         
->>>>>>> 87deb1e1
         :return: a tuple with (stdin, stdout, stderr, proc),
             where stdin, stdout and stderr behave as file-like objects,
             proc is the process object as returned by the
             subprocess.Popen() class.
         """
-<<<<<<< HEAD
+        from aiida.common.utils import escape_for_bash
+
+        # Note: The outer shell will eat one level of escaping, while
+        # 'bash -l -c ...' will eat another. Thus, we need to escape again.
+        command = 'bash -l -c ' + escape_for_bash(command)
+
         proc = subprocess.Popen(
             command,
             shell=True,
@@ -722,19 +722,7 @@
             stdout=subprocess.PIPE,
             stderr=subprocess.PIPE,
             cwd=self.getcwd(),
-            preexec_fn=os.setsid,
-        )
-=======
-        from aiida.common.utils import escape_for_bash
-
-        # Note: The outer shell will eat one level of escaping, while
-        # 'bash -l -c ...' will eat another. Thus, we need to escape again.
-        command = 'bash -l -c ' + escape_for_bash(command)
-
-        proc = subprocess.Popen(command, shell=True, stdin=subprocess.PIPE,
-                                stdout=subprocess.PIPE, stderr=subprocess.PIPE,
-                                cwd=self.getcwd())
->>>>>>> 87deb1e1
+            preexec_fn=os.setsid)
         return proc.stdin, proc.stdout, proc.stderr, proc
 
     def exec_command_wait(self, command, stdin=None):
