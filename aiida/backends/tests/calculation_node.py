# -*- coding: utf-8 -*-
###########################################################################
# Copyright (c), The AiiDA team. All rights reserved.                     #
# This file is part of the AiiDA code.                                    #
#                                                                         #
# The code is hosted on GitHub at https://github.com/aiidateam/aiida_core #
# For further information on the license, see the LICENSE.txt file        #
# For further information please visit http://www.aiida.net               #
###########################################################################
"""Tests for the CalculationNode and CalcJobNode class."""
from __future__ import division
from __future__ import print_function
from __future__ import absolute_import

from aiida.backends.testbase import AiidaTestCase
from aiida.common.exceptions import ModificationNotAllowed
from aiida.orm.node.process import CalculationNode, CalcJobNode


class TestProcessNode(AiidaTestCase):
    """
    These tests check the features of process nodes that differ from the base Node type
    """
    boolval = True
    intval = 123
    floatval = 4.56
    stringval = 'aaaa'
    listval = [1, 's', True, None]
    dictval = {
        'num': 3,
        'something': 'else',
        'emptydict': {},
        'recursive': {
            'integer': 1,
            'boolean': True,
            'float': 1.2,
            'list': [1, 2, None],
            'dictionary': {
                'string': 'z',
                'none': None,
                'empty_dictionary': {},
                'empty_list': []
            }
        }
    }
    stateval = 'RUNNING'
    emptydict = {}
    emptylist = []

    @classmethod
<<<<<<< HEAD
    def setUpClass(cls, *args, **kwargs):
        super(TestProcessNode, cls).setUpClass(*args, **kwargs)
        cls.construction_options = {'resources': {'num_machines': 1, 'num_mpiprocs_per_machine': 1}}
=======
    def setUpClass(cls):
        super(TestCalcNode, cls).setUpClass()
        from aiida.orm import JobCalculation
        cls.computer.configure()

        cls.construction_options = {
            'resources': {
                'num_machines': 1,
                'num_mpiprocs_per_machine': 1
            }
        }
>>>>>>> 6e971104

        cls.calcjob = CalcJobNode()
        cls.calcjob.set_computer(cls.computer)
        cls.calcjob.set_options(cls.construction_options)
        cls.calcjob.store()

    def test_process_state(self):
        """
        Check the properties of a newly created bare CalculationNode
        """
        process_node = CalculationNode()

        self.assertEqual(process_node.is_terminated, False)
        self.assertEqual(process_node.is_excepted, False)
        self.assertEqual(process_node.is_killed, False)
        self.assertEqual(process_node.is_finished, False)
        self.assertEqual(process_node.is_finished_ok, False)
        self.assertEqual(process_node.is_failed, False)

    def test_process_node_updatable_attribute(self):
        """Check that updatable attributes and only those can be mutated for a stored but unsealed CalculationNode."""
        # pylint: disable=protected-access
        node = CalculationNode()
        attrs_to_set = {
            'bool': self.boolval,
            'integer': self.intval,
            'float': self.floatval,
            'string': self.stringval,
            'dict': self.dictval,
            'list': self.listval,
            'state': self.stateval
        }

        for key, value in attrs_to_set.items():
            node._set_attr(key, value)

        # Check before storing
        node._set_attr(CalculationNode.PROCESS_STATE_KEY, self.stateval)
        self.assertEqual(node.get_attr(CalculationNode.PROCESS_STATE_KEY), self.stateval)

        node.store()

        # Check after storing
        self.assertEqual(node.get_attr(CalculationNode.PROCESS_STATE_KEY), self.stateval)

        # I should be able to mutate the updatable attribute but not the others
        node._set_attr(CalculationNode.PROCESS_STATE_KEY, 'FINISHED')
        node._del_attr(CalculationNode.PROCESS_STATE_KEY)

        # Deleting non-existing attribute should raise attribute error
        with self.assertRaises(AttributeError):
            node._del_attr(CalculationNode.PROCESS_STATE_KEY)

        with self.assertRaises(ModificationNotAllowed):
            node._set_attr('bool', False)

        with self.assertRaises(ModificationNotAllowed):
            node._del_attr('bool')

        node.seal()

        # After sealing, even updatable attributes should be immutable
        with self.assertRaises(ModificationNotAllowed):
            node._set_attr(CalculationNode.PROCESS_STATE_KEY, 'FINISHED')

        with self.assertRaises(ModificationNotAllowed):
            node._del_attr(CalculationNode.PROCESS_STATE_KEY)

    def test_calcjob_get_option(self):
        """Verify that options used during process_node construction can be retrieved with `get_option`."""
        for name in self.calcjob.options:  # pylint: disable=not-an-iterable

            if name in self.construction_options:
                self.assertEqual(self.calcjob.get_option(name), self.construction_options[name])

    def test_calcjob_get_options_only_set(self):
        """Verify that `get_options only` returns explicitly set options if `only_actually_set=True`."""
        set_options = self.calcjob.get_options(only_actually_set=True)
        self.assertEqual(set(set_options.keys()), set(self.construction_options.keys()))

    def test_calcjob_get_options_defaults(self):
        """Verify that `get_options` returns all options with defaults if `only_actually_set=False`."""
        get_options = self.calcjob.get_options()

        for name, attributes in self.calcjob.options.items():  # pylint: disable=no-member

            # If the option was specified in construction options, verify that `get_options` returns same value
            if name in self.construction_options:
                self.assertEqual(get_options[name], self.construction_options[name])

            # Otherwise, if the option defines a default that is not `None`, verify that that is returned correctly
            elif 'default' in attributes and attributes['default'] is not None:
                self.assertEqual(get_options[name], attributes['default'])

<<<<<<< HEAD
    def test_get_description(self):
        self.assertEqual(self.calcjob.get_desc(), self.calcjob.get_state())
=======
    def test_get_authinfo(self):
        """Test that we can get the AuthInfo object from the calculation instance."""
        from aiida.orm import AuthInfo
        authinfo = self.job_calculation._get_authinfo()
        self.assertIsInstance(authinfo, AuthInfo)

    def test_get_transport(self):
        """Test that we can get the Transport object from the calculation instance."""
        from aiida.transport import Transport
        transport = self.job_calculation._get_transport()
        self.assertIsInstance(transport, Transport)
>>>>>>> 6e971104
<|MERGE_RESOLUTION|>--- conflicted
+++ resolved
@@ -48,23 +48,10 @@
     emptylist = []
 
     @classmethod
-<<<<<<< HEAD
     def setUpClass(cls, *args, **kwargs):
         super(TestProcessNode, cls).setUpClass(*args, **kwargs)
+        cls.computer.configure()  # pylint: disable=no-member
         cls.construction_options = {'resources': {'num_machines': 1, 'num_mpiprocs_per_machine': 1}}
-=======
-    def setUpClass(cls):
-        super(TestCalcNode, cls).setUpClass()
-        from aiida.orm import JobCalculation
-        cls.computer.configure()
-
-        cls.construction_options = {
-            'resources': {
-                'num_machines': 1,
-                'num_mpiprocs_per_machine': 1
-            }
-        }
->>>>>>> 6e971104
 
         cls.calcjob = CalcJobNode()
         cls.calcjob.set_computer(cls.computer)
@@ -159,19 +146,17 @@
             elif 'default' in attributes and attributes['default'] is not None:
                 self.assertEqual(get_options[name], attributes['default'])
 
-<<<<<<< HEAD
     def test_get_description(self):
         self.assertEqual(self.calcjob.get_desc(), self.calcjob.get_state())
-=======
+
     def test_get_authinfo(self):
         """Test that we can get the AuthInfo object from the calculation instance."""
         from aiida.orm import AuthInfo
-        authinfo = self.job_calculation._get_authinfo()
+        authinfo = self.calcjob._get_authinfo()  # pylint: disable=protected-access
         self.assertIsInstance(authinfo, AuthInfo)
 
     def test_get_transport(self):
         """Test that we can get the Transport object from the calculation instance."""
         from aiida.transport import Transport
-        transport = self.job_calculation._get_transport()
-        self.assertIsInstance(transport, Transport)
->>>>>>> 6e971104
+        transport = self.calcjob._get_transport()  # pylint: disable=protected-access
+        self.assertIsInstance(transport, Transport)