--- conflicted
+++ resolved
@@ -520,25 +520,35 @@
         proc = run_and_check_success(wf_class, **inputs)
         return proc.finished_steps
 
-<<<<<<< HEAD
+    def test_namespace_nondb_mapping(self):
+        """
+        Regression test for a bug in _flatten_inputs
+        """
+        value = {'a': 1, 'b': {'c': 2}}
+
+        class TestWorkChain(WorkChain):
+            @classmethod
+            def define(cls, spec):
+                super(TestWorkChain, cls).define(spec)
+
+                spec.input('namespace.sub', non_db=True)
+                spec.outline(cls.check_input)
+
+            def check_input(self):
+                assert self.inputs.namespace.sub == value
+
+        run_and_check_success(TestWorkChain, namespace={'sub': value})
+
     def test_nondb_dynamic(self):
         """
         Test that non-db inputs can be passed in a dynamic input namespace.
         """
         value = [1, 2, {'a': 1}]
-=======
-    def test_namespace_nondb_mapping(self):
-        """
-        Regression test for a bug in _flatten_inputs
-        """
-        value = {'a': 1, 'b': {'c': 2}}
->>>>>>> c7f0cdb1
+
         class TestWorkChain(WorkChain):
             @classmethod
             def define(cls, spec):
                 super(TestWorkChain, cls).define(spec)
-
-<<<<<<< HEAD
                 spec.input_namespace('namespace', dynamic=True)
                 spec.outline(cls.check_input)
 
@@ -546,15 +556,6 @@
                 assert self.inputs.namespace.value == value
 
         run_and_check_success(TestWorkChain, namespace={'value': value})
-=======
-                spec.input('namespace.sub', non_db=True)
-                spec.outline(cls.check_input)
-
-            def check_input(self):
-                assert self.inputs.namespace.sub == value
-
-        run_and_check_success(TestWorkChain, namespace={'sub': value})
->>>>>>> c7f0cdb1
 
 
 
